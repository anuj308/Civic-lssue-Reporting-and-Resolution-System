--- conflicted
+++ resolved
@@ -535,21 +535,5 @@
     apiService.post('/auth/change-password', data),
 };
 
-<<<<<<< HEAD
-// Admin API
-export const adminAPI = {
-  signup: (data: { name: string; email: string; username?: string; password: string }) =>
-    apiService.post('/admin/signup', data),
-
-  login: (data: { identifier: string; password: string }) =>
-    apiService.post('/admin/login', data),
-
-  me: () => apiService.get('/admin/me'),
-
-  refresh: (data?: { refreshToken?: string }) =>
-    apiService.post('/admin/refresh', data),
-};
-=======
->>>>>>> c16b8553
 
 export default api;